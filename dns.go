package headscale

import (
	"fmt"
	"strings"

	"inet.af/netaddr"
	"tailscale.com/util/dnsname"
)

func generateMagicDNSRootDomains(ipPrefix netaddr.IPPrefix, baseDomain string) (*[]dnsname.FQDN, error) {
	base, err := dnsname.ToFQDN(baseDomain)
	if err != nil {
		return nil, err
	}

	// TODO(juanfont): we are not handing out IPv6 addresses yet
	// and in fact this is Tailscale.com's range (note the fd7a:115c:a1e0: range in the fc00::/7 network)
	ipv6base := dnsname.FQDN("0.e.1.a.c.5.1.1.a.7.d.f.ip6.arpa.")
	fqdns := []dnsname.FQDN{base, ipv6base}

<<<<<<< HEAD
	netRange := ipPrefix.IPNet()
	maskBits, _ := netRange.Mask.Size()

	lastByte := maskBits / 8
	unmaskedBits := 8 - maskBits%8
	min := uint(netRange.IP[lastByte])
	max := uint((min + 1<<uint(unmaskedBits)) - 1)

	rdnsSlice := []string{}
	for i := lastByte - 1; i >= 0; i-- {
		rdnsSlice = append(rdnsSlice, fmt.Sprintf("%d", netRange.IP[i]))
	}
	rdnsSlice = append(rdnsSlice, "in-addr.arpa.")
	rdnsBase := strings.Join(rdnsSlice, ".")

	for i := min; i <= max; i++ {
		fqdn, err := dnsname.ToFQDN(fmt.Sprintf("%d.%s", i, rdnsBase))
=======
	// TODO(juanfont): This only works for the 100.64.0.0/10 range.
	for i := 64; i <= 127; i++ {
		fqdn, err := dnsname.ToFQDN(fmt.Sprintf("%d.100.in-addr.arpa.", i))
>>>>>>> 1a0f6f6e
		if err != nil {
			continue
		}
		fqdns = append(fqdns, fqdn)
	}
	return &fqdns, nil
}<|MERGE_RESOLUTION|>--- conflicted
+++ resolved
@@ -19,7 +19,6 @@
 	ipv6base := dnsname.FQDN("0.e.1.a.c.5.1.1.a.7.d.f.ip6.arpa.")
 	fqdns := []dnsname.FQDN{base, ipv6base}
 
-<<<<<<< HEAD
 	netRange := ipPrefix.IPNet()
 	maskBits, _ := netRange.Mask.Size()
 
@@ -37,11 +36,6 @@
 
 	for i := min; i <= max; i++ {
 		fqdn, err := dnsname.ToFQDN(fmt.Sprintf("%d.%s", i, rdnsBase))
-=======
-	// TODO(juanfont): This only works for the 100.64.0.0/10 range.
-	for i := 64; i <= 127; i++ {
-		fqdn, err := dnsname.ToFQDN(fmt.Sprintf("%d.100.in-addr.arpa.", i))
->>>>>>> 1a0f6f6e
 		if err != nil {
 			continue
 		}
