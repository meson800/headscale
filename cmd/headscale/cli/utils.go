--- conflicted
+++ resolved
@@ -185,14 +185,10 @@
 		TLSCertPath: absPath(viper.GetString("tls_cert_path")),
 		TLSKeyPath:  absPath(viper.GetString("tls_key_path")),
 
-<<<<<<< HEAD
 		DNSConfig: dnsConfig,
-=======
+    
 		ACMEEmail: viper.GetString("acme_email"),
 		ACMEURL:   viper.GetString("acme_url"),
-
-		DNSConfig: GetDNSConfig(),
->>>>>>> ed6b5bc2
 	}
 
 	h, err := headscale.NewHeadscale(cfg)
