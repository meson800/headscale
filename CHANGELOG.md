# CHANGELOG

## 0.15.0 (2022-xx-xx)

**Note:** Take a backup of your database before upgrading.

### BREAKING

- Boundaries between Namespaces has been removed and all nodes can communicate by default [#357](https://github.com/juanfont/headscale/pull/357)
  - To limit access between nodes, use [ACLs](./docs/acls.md).

<<<<<<< HEAD
### Changes
=======
**Features**:

- Add support for writing ACL files with YAML [#359](https://github.com/juanfont/headscale/pull/359)

**Changes**:
>>>>>>> 4c74043f

- Fix a bug were the same IP could be assigned to multiple hosts if joined in quick succession [#346](https://github.com/juanfont/headscale/pull/346)
- Simplify the code behind registration of machines [#366](https://github.com/juanfont/headscale/pull/366)
  - Nodes are now only written to database if they are registrated successfully

## 0.14.0 (2022-02-24)

**UPCOMING ### BREAKING
From the **next\*\* version (`0.15.0`), all machines will be able to communicate regardless of
if they are in the same namespace. This means that the behaviour currently limited to ACLs
will become default. From version `0.15.0`, all limitation of communications must be done
with ACLs.

This is a part of aligning `headscale`'s behaviour with Tailscale's upstream behaviour.

### BREAKING

- ACLs have been rewritten to align with the bevaviour Tailscale Control Panel provides. **NOTE:** This is only active if you use ACLs
  - Namespaces are now treated as Users
  - All machines can communicate with all machines by default
  - Tags should now work correctly and adding a host to Headscale should now reload the rules.
  - The documentation have a [fictional example](docs/acls.md) that should cover some use cases of the ACLs features

### Features

- Add support for configurable mTLS [docs](docs/tls.md#configuring-mutual-tls-authentication-mtls) [#297](https://github.com/juanfont/headscale/pull/297)

### Changes

- Remove dependency on CGO (switch from CGO SQLite to pure Go) [#346](https://github.com/juanfont/headscale/pull/346)

**0.13.0 (2022-02-18):**

### Features

- Add IPv6 support to the prefix assigned to namespaces
- Add API Key support
  - Enable remote control of `headscale` via CLI [docs](docs/remote-cli.md)
  - Enable HTTP API (beta, subject to change)
- OpenID Connect users will be mapped per namespaces
  - Each user will get its own namespace, created if it does not exist
  - `oidc.domain_map` option has been removed
  - `strip_email_domain` option has been added (see [config-example.yaml](./config_example.yaml))

### Changes

- `ip_prefix` is now superseded by `ip_prefixes` in the configuration [#208](https://github.com/juanfont/headscale/pull/208)
- Upgrade `tailscale` (1.20.4) and other dependencies to latest [#314](https://github.com/juanfont/headscale/pull/314)
- fix swapped machine<->namespace labels in `/metrics` [#312](https://github.com/juanfont/headscale/pull/312)
- remove key-value based update mechanism for namespace changes [#316](https://github.com/juanfont/headscale/pull/316)

**0.12.4 (2022-01-29):**

### Changes

- Make gRPC Unix Socket permissions configurable [#292](https://github.com/juanfont/headscale/pull/292)
- Trim whitespace before reading Private Key from file [#289](https://github.com/juanfont/headscale/pull/289)
- Add new command to generate a private key for `headscale` [#290](https://github.com/juanfont/headscale/pull/290)
- Fixed issue where hosts deleted from control server may be written back to the database, as long as they are connected to the control server [#278](https://github.com/juanfont/headscale/pull/278)

## 0.12.3 (2022-01-13)

### Changes

- Added Alpine container [#270](https://github.com/juanfont/headscale/pull/270)
- Minor updates in dependencies [#271](https://github.com/juanfont/headscale/pull/271)

## 0.12.2 (2022-01-11)

Happy New Year!

### Changes

- Fix Docker release [#258](https://github.com/juanfont/headscale/pull/258)
- Rewrite main docs [#262](https://github.com/juanfont/headscale/pull/262)
- Improve Docker docs [#263](https://github.com/juanfont/headscale/pull/263)

## 0.12.1 (2021-12-24)

(We are skipping 0.12.0 to correct a mishap done weeks ago with the version tagging)

### BREAKING

- Upgrade to Tailscale 1.18 [#229](https://github.com/juanfont/headscale/pull/229)
  - This change requires a new format for private key, private keys are now generated automatically:
    1. Delete your current key
    2. Restart `headscale`, a new key will be generated.
    3. Restart all Tailscale clients to fetch the new key

### Changes

- Unify configuration example [#197](https://github.com/juanfont/headscale/pull/197)
- Add stricter linting and formatting [#223](https://github.com/juanfont/headscale/pull/223)

### Features

- Add gRPC and HTTP API (HTTP API is currently disabled) [#204](https://github.com/juanfont/headscale/pull/204)
- Use gRPC between the CLI and the server [#206](https://github.com/juanfont/headscale/pull/206), [#212](https://github.com/juanfont/headscale/pull/212)
- Beta OpenID Connect support [#126](https://github.com/juanfont/headscale/pull/126), [#227](https://github.com/juanfont/headscale/pull/227)

## 0.11.0 (2021-10-25)

### BREAKING

- Make headscale fetch DERP map from URL and file [#196](https://github.com/juanfont/headscale/pull/196)<|MERGE_RESOLUTION|>--- conflicted
+++ resolved
@@ -9,15 +9,11 @@
 - Boundaries between Namespaces has been removed and all nodes can communicate by default [#357](https://github.com/juanfont/headscale/pull/357)
   - To limit access between nodes, use [ACLs](./docs/acls.md).
 
-<<<<<<< HEAD
-### Changes
-=======
-**Features**:
+### Features
 
 - Add support for writing ACL files with YAML [#359](https://github.com/juanfont/headscale/pull/359)
 
-**Changes**:
->>>>>>> 4c74043f
+### Changes
 
 - Fix a bug were the same IP could be assigned to multiple hosts if joined in quick succession [#346](https://github.com/juanfont/headscale/pull/346)
 - Simplify the code behind registration of machines [#366](https://github.com/juanfont/headscale/pull/366)
