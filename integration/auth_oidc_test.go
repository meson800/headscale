package integration

import (
	"context"
	"crypto/tls"
	"errors"
	"fmt"
	"io"
	"log"
	"net"
	"net/http"
	"net/netip"
	"strconv"
	"strings"
	"testing"
	"time"

	"github.com/juanfont/headscale/hscontrol"
	"github.com/juanfont/headscale/integration/dockertestutil"
	"github.com/juanfont/headscale/integration/hsic"
	"github.com/ory/dockertest/v3"
	"github.com/ory/dockertest/v3/docker"
	"github.com/samber/lo"
)

const (
	dockerContextPath      = "../."
	hsicOIDCMockHashLength = 6
	defaultAccessTTL       = 10 * time.Minute
)

var errStatusCodeNotOK = errors.New("status code not OK")

type AuthOIDCScenario struct {
	*Scenario

	mockOIDC *dockertest.Resource
}

func TestOIDCUsernameGrant(t *testing.T) {
	IntegrationSkip(t)
	t.Parallel()

	baseScenario, err := NewScenario()
	if err != nil {
		t.Errorf("failed to create scenario: %s", err)
	}

	scenario := AuthOIDCScenario{
		Scenario: baseScenario,
	}

	spec := map[string]int{
		"user1": len(TailscaleVersions),
	}

	users := make([]string, len(TailscaleVersions))
	for i := range users {
		users[i] = "test-user <test-email@example.com>"
	}
	userStr := strings.Join(users, ", ")

	oidcConfig, err := scenario.runMockOIDC(defaultAccessTTL, userStr)
	if err != nil {
		t.Errorf("failed to run mock OIDC server: %s", err)
	}

	oidcMap := map[string]string{
		"HEADSCALE_OIDC_ISSUER":             oidcConfig.Issuer,
		"HEADSCALE_OIDC_CLIENT_ID":          oidcConfig.ClientID,
		"CREDENTIALS_DIRECTORY_TEST":        "/tmp",
		"HEADSCALE_OIDC_CLIENT_SECRET_PATH": "${CREDENTIALS_DIRECTORY_TEST}/hs_client_oidc_secret",
		"HEADSCALE_OIDC_STRIP_EMAIL_DOMAIN": "false",
		"HEADSCALE_OIDC_USE_USERNAME_CLAIM": "true",
	}

	err = scenario.CreateHeadscaleEnv(
		spec,
		hsic.WithTestName("oidcauthping"),
		hsic.WithConfigEnv(oidcMap),
		hsic.WithHostnameAsServerURL(),
		hsic.WithFileInContainer("/tmp/hs_client_oidc_secret", []byte(oidcConfig.ClientSecret)),
	)
	if err != nil {
		t.Errorf("failed to create headscale environment: %s", err)
	}

	allClients, err := scenario.ListTailscaleClients()
	if err != nil {
		t.Errorf("failed to get clients: %s", err)
	}

	// Check that clients are registered under the right username
	for _, client := range allClients {
		fqdn, err := client.FQDN()
		if err != nil {
			t.Errorf("Unable to get client FQDN: %s", err)
		}

		if !strings.HasSuffix(fqdn, "test-user.headscale.net") {
			t.Errorf("Client registered with unexpected username. Client FQDN: %s", fqdn)
		}
	}

	allIps, err := scenario.ListTailscaleClientsIPs()
	if err != nil {
		t.Errorf("failed to get clients: %s", err)
	}

	err = scenario.WaitForTailscaleSync()
	if err != nil {
		t.Errorf("failed wait for tailscale clients to be in sync: %s", err)
	}

	allAddrs := lo.Map(allIps, func(x netip.Addr, index int) string {
		return x.String()
	})

	success := pingAllHelper(t, allClients, allAddrs)
	t.Logf("%d successful pings out of %d", success, len(allClients)*len(allIps))

	err = scenario.Shutdown()
	if err != nil {
		t.Errorf("failed to tear down scenario: %s", err)
	}
}

func TestOIDCEmailGrant(t *testing.T) {
	IntegrationSkip(t)
	t.Parallel()

	baseScenario, err := NewScenario()
	if err != nil {
		t.Errorf("failed to create scenario: %s", err)
	}

	scenario := AuthOIDCScenario{
		Scenario: baseScenario,
	}

	spec := map[string]int{
		"user1": len(TailscaleVersions),
	}

	users := make([]string, len(TailscaleVersions))
	for i := range users {
		users[i] = "test-user <test-email@example.com>"
	}
	userStr := strings.Join(users, ", ")

	oidcConfig, err := scenario.runMockOIDC(defaultAccessTTL, userStr)
	if err != nil {
		t.Errorf("failed to run mock OIDC server: %s", err)
	}

	oidcMap := map[string]string{
		"HEADSCALE_OIDC_ISSUER":             oidcConfig.Issuer,
		"HEADSCALE_OIDC_CLIENT_ID":          oidcConfig.ClientID,
		"CREDENTIALS_DIRECTORY_TEST":        "/tmp",
		"HEADSCALE_OIDC_CLIENT_SECRET_PATH": "${CREDENTIALS_DIRECTORY_TEST}/hs_client_oidc_secret",
		"HEADSCALE_OIDC_STRIP_EMAIL_DOMAIN": "true",
		"HEADSCALE_OIDC_USE_USERNAME_CLAIM": "false",
	}

	err = scenario.CreateHeadscaleEnv(
		spec,
		hsic.WithTestName("oidcauthping"),
		hsic.WithConfigEnv(oidcMap),
		hsic.WithHostnameAsServerURL(),
		hsic.WithFileInContainer("/tmp/hs_client_oidc_secret", []byte(oidcConfig.ClientSecret)),
	)
	if err != nil {
		t.Errorf("failed to create headscale environment: %s", err)
	}

	allClients, err := scenario.ListTailscaleClients()
	if err != nil {
		t.Errorf("failed to get clients: %s", err)
	}
	// Check that clients are registered under the right username
	for _, client := range allClients {
		fqdn, err := client.FQDN()
		if err != nil {
			t.Errorf("Unable to get client FQDN: %s", err)
		}

		if !strings.HasSuffix(fqdn, "test-email.headscale.net") {
			t.Errorf("Client registered with unexpected username. Client FQDN: %s", fqdn)
		}
	}

	allIps, err := scenario.ListTailscaleClientsIPs()
	if err != nil {
		t.Errorf("failed to get clients: %s", err)
	}

	err = scenario.WaitForTailscaleSync()
	if err != nil {
		t.Errorf("failed wait for tailscale clients to be in sync: %s", err)
	}

	allAddrs := lo.Map(allIps, func(x netip.Addr, index int) string {
		return x.String()
	})

	success := pingAllHelper(t, allClients, allAddrs)
	t.Logf("%d successful pings out of %d", success, len(allClients)*len(allIps))

	err = scenario.Shutdown()
	if err != nil {
		t.Errorf("failed to tear down scenario: %s", err)
	}
}

func TestOIDCAuthenticationPingAll(t *testing.T) {
	IntegrationSkip(t)
	t.Parallel()

	baseScenario, err := NewScenario()
	if err != nil {
		t.Errorf("failed to create scenario: %s", err)
	}

	scenario := AuthOIDCScenario{
		Scenario: baseScenario,
	}

	spec := map[string]int{
		"user1": len(TailscaleVersions),
	}

	oidcConfig, err := scenario.runMockOIDC(defaultAccessTTL, "")
	if err != nil {
		t.Errorf("failed to run mock OIDC server: %s", err)
	}

	oidcMap := map[string]string{
		"HEADSCALE_OIDC_ISSUER":             oidcConfig.Issuer,
		"HEADSCALE_OIDC_CLIENT_ID":          oidcConfig.ClientID,
		"CREDENTIALS_DIRECTORY_TEST":        "/tmp",
		"HEADSCALE_OIDC_CLIENT_SECRET_PATH": "${CREDENTIALS_DIRECTORY_TEST}/hs_client_oidc_secret",
		"HEADSCALE_OIDC_STRIP_EMAIL_DOMAIN": fmt.Sprintf("%t", oidcConfig.StripEmaildomain),
	}

	err = scenario.CreateHeadscaleEnv(
		spec,
		hsic.WithTestName("oidcauthping"),
		hsic.WithConfigEnv(oidcMap),
		hsic.WithHostnameAsServerURL(),
		hsic.WithFileInContainer("/tmp/hs_client_oidc_secret", []byte(oidcConfig.ClientSecret)),
	)
	if err != nil {
		t.Errorf("failed to create headscale environment: %s", err)
	}

	allClients, err := scenario.ListTailscaleClients()
	if err != nil {
		t.Errorf("failed to get clients: %s", err)
	}

	allIps, err := scenario.ListTailscaleClientsIPs()
	if err != nil {
		t.Errorf("failed to get clients: %s", err)
	}

	err = scenario.WaitForTailscaleSync()
	if err != nil {
		t.Errorf("failed wait for tailscale clients to be in sync: %s", err)
	}

	allAddrs := lo.Map(allIps, func(x netip.Addr, index int) string {
		return x.String()
	})

	success := pingAllHelper(t, allClients, allAddrs)
	t.Logf("%d successful pings out of %d", success, len(allClients)*len(allIps))

	err = scenario.Shutdown()
	if err != nil {
		t.Errorf("failed to tear down scenario: %s", err)
	}
}

func TestOIDCExpireNodesBasedOnTokenExpiry(t *testing.T) {
	IntegrationSkip(t)
	t.Parallel()

	shortAccessTTL := 5 * time.Minute

	baseScenario, err := NewScenario()
	if err != nil {
		t.Errorf("failed to create scenario: %s", err)
	}

	scenario := AuthOIDCScenario{
		Scenario: baseScenario,
	}

	spec := map[string]int{
		"user1": len(TailscaleVersions),
	}

	oidcConfig, err := scenario.runMockOIDC(shortAccessTTL, "")
	if err != nil {
		t.Fatalf("failed to run mock OIDC server: %s", err)
	}

	oidcMap := map[string]string{
		"HEADSCALE_OIDC_ISSUER":                oidcConfig.Issuer,
		"HEADSCALE_OIDC_CLIENT_ID":             oidcConfig.ClientID,
		"HEADSCALE_OIDC_CLIENT_SECRET":         oidcConfig.ClientSecret,
		"HEADSCALE_OIDC_STRIP_EMAIL_DOMAIN":    fmt.Sprintf("%t", oidcConfig.StripEmaildomain),
		"HEADSCALE_OIDC_USE_EXPIRY_FROM_TOKEN": "1",
	}

	err = scenario.CreateHeadscaleEnv(
		spec,
		hsic.WithTestName("oidcexpirenodes"),
		hsic.WithConfigEnv(oidcMap),
		hsic.WithHostnameAsServerURL(),
	)
	if err != nil {
		t.Errorf("failed to create headscale environment: %s", err)
	}

	allClients, err := scenario.ListTailscaleClients()
	if err != nil {
		t.Errorf("failed to get clients: %s", err)
	}

	allIps, err := scenario.ListTailscaleClientsIPs()
	if err != nil {
		t.Errorf("failed to get clients: %s", err)
	}

	err = scenario.WaitForTailscaleSync()
	if err != nil {
		t.Errorf("failed wait for tailscale clients to be in sync: %s", err)
	}

	allAddrs := lo.Map(allIps, func(x netip.Addr, index int) string {
		return x.String()
	})

	success := pingAllHelper(t, allClients, allAddrs)
	t.Logf("%d successful pings out of %d (before expiry)", success, len(allClients)*len(allIps))

	// await all nodes being logged out after OIDC token expiry
	scenario.WaitForTailscaleLogout()

	err = scenario.Shutdown()
	if err != nil {
		t.Errorf("failed to tear down scenario: %s", err)
	}
}

func (s *AuthOIDCScenario) CreateHeadscaleEnv(
	users map[string]int,
	opts ...hsic.Option,
) error {
	headscale, err := s.Headscale(opts...)
	if err != nil {
		return err
	}

	err = headscale.WaitForReady()
	if err != nil {
		return err
	}

	for userName, clientCount := range users {
		log.Printf("creating user %s with %d clients", userName, clientCount)
		err = s.CreateUser(userName)
		if err != nil {
			return err
		}

		err = s.CreateTailscaleNodesInUser(userName, "all", clientCount)
		if err != nil {
			return err
		}

		err = s.runTailscaleUp(userName, headscale.GetEndpoint())
		if err != nil {
			return err
		}
	}

	return nil
}

<<<<<<< HEAD
func (s *AuthOIDCScenario) runMockOIDC(accessTTL time.Duration, users string) (*headscale.OIDCConfig, error) {
=======
func (s *AuthOIDCScenario) runMockOIDC(accessTTL time.Duration) (*hscontrol.OIDCConfig, error) {
>>>>>>> b01f1f18
	port, err := dockertestutil.RandomFreeHostPort()
	if err != nil {
		log.Fatalf("could not find an open port: %s", err)
	}
	portNotation := fmt.Sprintf("%d/tcp", port)

	hash, _ := hscontrol.GenerateRandomStringDNSSafe(hsicOIDCMockHashLength)

	hostname := fmt.Sprintf("hs-oidcmock-%s", hash)

	mockOidcOptions := &dockertest.RunOptions{
		Name:         hostname,
		Cmd:          []string{"headscale", "mockoidc"},
		ExposedPorts: []string{portNotation},
		PortBindings: map[docker.Port][]docker.PortBinding{
			docker.Port(portNotation): {{HostPort: strconv.Itoa(port)}},
		},
		Networks: []*dockertest.Network{s.Scenario.network},
		Env: []string{
			fmt.Sprintf("MOCKOIDC_ADDR=%s", hostname),
			fmt.Sprintf("MOCKOIDC_PORT=%d", port),
			"MOCKOIDC_CLIENT_ID=superclient",
			"MOCKOIDC_CLIENT_SECRET=supersecret",
			fmt.Sprintf("MOCKOIDC_USERS=%s", users),
			fmt.Sprintf("MOCKOIDC_ACCESS_TTL=%s", accessTTL.String()),
		},
	}

	headscaleBuildOptions := &dockertest.BuildOptions{
		Dockerfile: "Dockerfile.debug",
		ContextDir: dockerContextPath,
	}

	err = s.pool.RemoveContainerByName(hostname)
	if err != nil {
		return nil, err
	}

	if pmockoidc, err := s.pool.BuildAndRunWithBuildOptions(
		headscaleBuildOptions,
		mockOidcOptions,
		dockertestutil.DockerRestartPolicy); err == nil {
		s.mockOIDC = pmockoidc
	} else {
		return nil, err
	}

	log.Println("Waiting for headscale mock oidc to be ready for tests")
	hostEndpoint := fmt.Sprintf("%s:%d", s.mockOIDC.GetIPInNetwork(s.network), port)

	if err := s.pool.Retry(func() error {
		oidcConfigURL := fmt.Sprintf("http://%s/oidc/.well-known/openid-configuration", hostEndpoint)
		httpClient := &http.Client{}
		ctx := context.Background()
		req, _ := http.NewRequestWithContext(ctx, http.MethodGet, oidcConfigURL, nil)
		resp, err := httpClient.Do(req)
		if err != nil {
			log.Printf("headscale mock OIDC tests is not ready: %s\n", err)

			return err
		}
		defer resp.Body.Close()

		if resp.StatusCode != http.StatusOK {
			return errStatusCodeNotOK
		}

		return nil
	}); err != nil {
		return nil, err
	}

	log.Printf("headscale mock oidc is ready for tests at %s", hostEndpoint)

	return &hscontrol.OIDCConfig{
		Issuer: fmt.Sprintf(
			"http://%s/oidc",
			net.JoinHostPort(s.mockOIDC.GetIPInNetwork(s.network), strconv.Itoa(port)),
		),
		ClientID:                   "superclient",
		ClientSecret:               "supersecret",
		StripEmaildomain:           true,
		OnlyStartIfOIDCIsAvailable: true,
	}, nil
}

func (s *AuthOIDCScenario) runTailscaleUp(
	userStr, loginServer string,
) error {
	headscale, err := s.Headscale()
	if err != nil {
		return err
	}

	log.Printf("running tailscale up for user %s", userStr)
	if user, ok := s.users[userStr]; ok {
		for _, client := range user.Clients {
			user.joinWaitGroup.Add(1)

			go func(c TailscaleClient) {
				defer user.joinWaitGroup.Done()

				// TODO(juanfont): error handle this
				loginURL, err := c.UpWithLoginURL(loginServer)
				if err != nil {
					log.Printf("failed to run tailscale up: %s", err)
				}

				loginURL.Host = fmt.Sprintf("%s:8080", headscale.GetIP())
				loginURL.Scheme = "http"

				insecureTransport := &http.Transport{
					TLSClientConfig: &tls.Config{InsecureSkipVerify: true}, // nolint
				}

				log.Printf("%s login url: %s\n", c.Hostname(), loginURL.String())

				httpClient := &http.Client{Transport: insecureTransport}
				ctx := context.Background()
				req, _ := http.NewRequestWithContext(ctx, http.MethodGet, loginURL.String(), nil)
				resp, err := httpClient.Do(req)
				if err != nil {
					log.Printf("%s failed to get login url %s: %s", c.Hostname(), loginURL, err)

					return
				}

				defer resp.Body.Close()

				_, err = io.ReadAll(resp.Body)
				if err != nil {
					log.Printf("%s failed to read response body: %s", c.Hostname(), err)

					return
				}

				log.Printf("Finished request for %s to join tailnet", c.Hostname())
			}(client)

			err = client.WaitForReady()
			if err != nil {
				log.Printf("error waiting for client %s to be ready: %s", client.Hostname(), err)
			}

			log.Printf("client %s is ready", client.Hostname())
		}

		user.joinWaitGroup.Wait()

		for _, client := range user.Clients {
			err := client.WaitForReady()
			if err != nil {
				log.Printf("client %s was not ready: %s", client.Hostname(), err)

				return fmt.Errorf("failed to up tailscale node: %w", err)
			}
		}

		return nil
	}

	return fmt.Errorf("failed to up tailscale node: %w", errNoUserAvailable)
}

func (s *AuthOIDCScenario) Shutdown() error {
	err := s.pool.Purge(s.mockOIDC)
	if err != nil {
		return err
	}

	return s.Scenario.Shutdown()
}<|MERGE_RESOLUTION|>--- conflicted
+++ resolved
@@ -389,11 +389,7 @@
 	return nil
 }
 
-<<<<<<< HEAD
 func (s *AuthOIDCScenario) runMockOIDC(accessTTL time.Duration, users string) (*headscale.OIDCConfig, error) {
-=======
-func (s *AuthOIDCScenario) runMockOIDC(accessTTL time.Duration) (*hscontrol.OIDCConfig, error) {
->>>>>>> b01f1f18
 	port, err := dockertestutil.RandomFreeHostPort()
 	if err != nil {
 		log.Fatalf("could not find an open port: %s", err)
